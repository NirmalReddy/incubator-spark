package spark

import org.scalatest.FunSuite
import org.scalatest.BeforeAndAfterAll
import org.scalatest.PrivateMethodTester

class DummyClass1 {}

class DummyClass2 {
  val x: Int = 0
}

class DummyClass3 {
  val x: Int = 0
  val y: Double = 0.0
}

class DummyClass4(val d: DummyClass3) {
  val x: Int = 0
}

object DummyString {
  def apply(str: String) : DummyString = new DummyString(str.toArray)
}
class DummyString(val arr: Array[Char]) {
  override val hashCode: Int = 0
  // JDK-7 has an extra hash32 field http://hg.openjdk.java.net/jdk7u/jdk7u6/jdk/rev/11987e85555f
  @transient val hash32: Int = 0
}

class SizeEstimatorSuite
  extends FunSuite with BeforeAndAfterAll with PrivateMethodTester {

  var oldArch: String = _
  var oldOops: String = _

  override def beforeAll() {
    // Set the arch to 64-bit and compressedOops to true to get a deterministic test-case
    oldArch = System.setProperty("os.arch", "amd64")
    oldOops = System.setProperty("spark.test.useCompressedOops", "true")
  }

  override def afterAll() {
    resetOrClear("os.arch", oldArch)
    resetOrClear("spark.test.useCompressedOops", oldOops)
  }

  test("simple classes") {
<<<<<<< HEAD
    expectResult(16)(SizeEstimator.estimate(new DummyClass1))
    expectResult(16)(SizeEstimator.estimate(new DummyClass2))
    expectResult(24)(SizeEstimator.estimate(new DummyClass3))
    expectResult(24)(SizeEstimator.estimate(new DummyClass4(null)))
    expectResult(48)(SizeEstimator.estimate(new DummyClass4(new DummyClass3)))
=======
    assert(SizeEstimator.estimate(new DummyClass1) === 16)
    assert(SizeEstimator.estimate(new DummyClass2) === 16)
    assert(SizeEstimator.estimate(new DummyClass3) === 24)
    assert(SizeEstimator.estimate(new DummyClass4(null)) === 24)
    assert(SizeEstimator.estimate(new DummyClass4(new DummyClass3)) === 48)
>>>>>>> 6d60fe57
  }

  // NOTE: The String class definition varies across JDK versions (1.6 vs. 1.7) and vendors
  // (Sun vs IBM). Use a DummyString class to make tests deterministic.
  test("strings") {
<<<<<<< HEAD
    expectResult(40)(SizeEstimator.estimate(DummyString("")))
    expectResult(48)(SizeEstimator.estimate(DummyString("a")))
    expectResult(48)(SizeEstimator.estimate(DummyString("ab")))
    expectResult(56)(SizeEstimator.estimate(DummyString("abcdefgh")))
  }

  test("primitive arrays") {
    expectResult(32)(SizeEstimator.estimate(new Array[Byte](10)))
    expectResult(40)(SizeEstimator.estimate(new Array[Char](10)))
    expectResult(40)(SizeEstimator.estimate(new Array[Short](10)))
    expectResult(56)(SizeEstimator.estimate(new Array[Int](10)))
    expectResult(96)(SizeEstimator.estimate(new Array[Long](10)))
    expectResult(56)(SizeEstimator.estimate(new Array[Float](10)))
    expectResult(96)(SizeEstimator.estimate(new Array[Double](10)))
    expectResult(4016)(SizeEstimator.estimate(new Array[Int](1000)))
    expectResult(8016)(SizeEstimator.estimate(new Array[Long](1000)))
=======
    assert(SizeEstimator.estimate(DummyString("")) === 40)
    assert(SizeEstimator.estimate(DummyString("a")) === 48)
    assert(SizeEstimator.estimate(DummyString("ab")) === 48)
    assert(SizeEstimator.estimate(DummyString("abcdefgh")) === 56)
  }

  test("primitive arrays") {
    assert(SizeEstimator.estimate(new Array[Byte](10)) === 32)
    assert(SizeEstimator.estimate(new Array[Char](10)) === 40)
    assert(SizeEstimator.estimate(new Array[Short](10)) === 40)
    assert(SizeEstimator.estimate(new Array[Int](10)) === 56)
    assert(SizeEstimator.estimate(new Array[Long](10)) === 96)
    assert(SizeEstimator.estimate(new Array[Float](10)) === 56)
    assert(SizeEstimator.estimate(new Array[Double](10)) === 96)
    assert(SizeEstimator.estimate(new Array[Int](1000)) === 4016)
    assert(SizeEstimator.estimate(new Array[Long](1000)) === 8016)
>>>>>>> 6d60fe57
  }

  test("object arrays") {
    // Arrays containing nulls should just have one pointer per element
<<<<<<< HEAD
    expectResult(56)(SizeEstimator.estimate(new Array[String](10)))
    expectResult(56)(SizeEstimator.estimate(new Array[AnyRef](10)))
=======
    assert(SizeEstimator.estimate(new Array[String](10)) === 56)
    assert(SizeEstimator.estimate(new Array[AnyRef](10)) === 56)
>>>>>>> 6d60fe57

    // For object arrays with non-null elements, each object should take one pointer plus
    // however many bytes that class takes. (Note that Array.fill calls the code in its
    // second parameter separately for each object, so we get distinct objects.)
<<<<<<< HEAD
    expectResult(216)(SizeEstimator.estimate(Array.fill(10)(new DummyClass1)))
    expectResult(216)(SizeEstimator.estimate(Array.fill(10)(new DummyClass2)))
    expectResult(296)(SizeEstimator.estimate(Array.fill(10)(new DummyClass3)))
    expectResult(56)(SizeEstimator.estimate(Array(new DummyClass1, new DummyClass2)))

    // Past size 100, our samples 100 elements, but we should still get the right size.
    expectResult(28016)(SizeEstimator.estimate(Array.fill(1000)(new DummyClass3)))

    // If an array contains the *same* element many times, we should only count it once.
    val d1 = new DummyClass1
    expectResult(72)(SizeEstimator.estimate(Array.fill(10)(d1))) // 10 pointers plus 8-byte object
    expectResult(432)(SizeEstimator.estimate(Array.fill(100)(d1))) // 100 pointers plus 8-byte object
=======
    assert(SizeEstimator.estimate(Array.fill(10)(new DummyClass1)) === 216)
    assert(SizeEstimator.estimate(Array.fill(10)(new DummyClass2)) === 216)
    assert(SizeEstimator.estimate(Array.fill(10)(new DummyClass3)) === 296)
    assert(SizeEstimator.estimate(Array(new DummyClass1, new DummyClass2)) === 56)

    // Past size 100, our samples 100 elements, but we should still get the right size.
    assert(SizeEstimator.estimate(Array.fill(1000)(new DummyClass3)) === 28016)

    // If an array contains the *same* element many times, we should only count it once.
    val d1 = new DummyClass1
    assert(SizeEstimator.estimate(Array.fill(10)(d1)) === 72) // 10 pointers plus 8-byte object
    assert(SizeEstimator.estimate(Array.fill(100)(d1)) === 432) // 100 pointers plus 8-byte object
>>>>>>> 6d60fe57

    // Same thing with huge array containing the same element many times. Note that this won't
    // return exactly 4032 because it can't tell that *all* the elements will equal the first
    // one it samples, but it should be close to that.

    // TODO: If we sample 100 elements, this should always be 4176 ?
    val estimatedSize = SizeEstimator.estimate(Array.fill(1000)(d1))
    assert(estimatedSize >= 4000, "Estimated size " + estimatedSize + " should be more than 4000")
    assert(estimatedSize <= 4200, "Estimated size " + estimatedSize + " should be less than 4100")
  }

  test("32-bit arch") {
    val arch = System.setProperty("os.arch", "x86")

    val initialize = PrivateMethod[Unit]('initialize)
    SizeEstimator invokePrivate initialize()

<<<<<<< HEAD
    expectResult(40)(SizeEstimator.estimate(DummyString("")))
    expectResult(48)(SizeEstimator.estimate(DummyString("a")))
    expectResult(48)(SizeEstimator.estimate(DummyString("ab")))
    expectResult(56)(SizeEstimator.estimate(DummyString("abcdefgh")))
=======
    assert(SizeEstimator.estimate(DummyString("")) === 40)
    assert(SizeEstimator.estimate(DummyString("a")) === 48)
    assert(SizeEstimator.estimate(DummyString("ab")) === 48)
    assert(SizeEstimator.estimate(DummyString("abcdefgh")) === 56)
>>>>>>> 6d60fe57

    resetOrClear("os.arch", arch)
  }

  // NOTE: The String class definition varies across JDK versions (1.6 vs. 1.7) and vendors
  // (Sun vs IBM). Use a DummyString class to make tests deterministic.
  test("64-bit arch with no compressed oops") {
    val arch = System.setProperty("os.arch", "amd64")
    val oops = System.setProperty("spark.test.useCompressedOops", "false")

    val initialize = PrivateMethod[Unit]('initialize)
    SizeEstimator invokePrivate initialize()

<<<<<<< HEAD
    expectResult(56)(SizeEstimator.estimate(DummyString("")))
    expectResult(64)(SizeEstimator.estimate(DummyString("a")))
    expectResult(64)(SizeEstimator.estimate(DummyString("ab")))
    expectResult(72)(SizeEstimator.estimate(DummyString("abcdefgh")))
=======
    assert(SizeEstimator.estimate(DummyString("")) === 56)
    assert(SizeEstimator.estimate(DummyString("a")) === 64)
    assert(SizeEstimator.estimate(DummyString("ab")) === 64)
    assert(SizeEstimator.estimate(DummyString("abcdefgh")) === 72)
>>>>>>> 6d60fe57

    resetOrClear("os.arch", arch)
    resetOrClear("spark.test.useCompressedOops", oops)
  }

  def resetOrClear(prop: String, oldValue: String) {
    if (oldValue != null) {
      System.setProperty(prop, oldValue)
    } else {
      System.clearProperty(prop)
    }
  }
}<|MERGE_RESOLUTION|>--- conflicted
+++ resolved
@@ -46,25 +46,16 @@
   }
 
   test("simple classes") {
-<<<<<<< HEAD
     expectResult(16)(SizeEstimator.estimate(new DummyClass1))
     expectResult(16)(SizeEstimator.estimate(new DummyClass2))
     expectResult(24)(SizeEstimator.estimate(new DummyClass3))
     expectResult(24)(SizeEstimator.estimate(new DummyClass4(null)))
     expectResult(48)(SizeEstimator.estimate(new DummyClass4(new DummyClass3)))
-=======
-    assert(SizeEstimator.estimate(new DummyClass1) === 16)
-    assert(SizeEstimator.estimate(new DummyClass2) === 16)
-    assert(SizeEstimator.estimate(new DummyClass3) === 24)
-    assert(SizeEstimator.estimate(new DummyClass4(null)) === 24)
-    assert(SizeEstimator.estimate(new DummyClass4(new DummyClass3)) === 48)
->>>>>>> 6d60fe57
   }
 
   // NOTE: The String class definition varies across JDK versions (1.6 vs. 1.7) and vendors
   // (Sun vs IBM). Use a DummyString class to make tests deterministic.
   test("strings") {
-<<<<<<< HEAD
     expectResult(40)(SizeEstimator.estimate(DummyString("")))
     expectResult(48)(SizeEstimator.estimate(DummyString("a")))
     expectResult(48)(SizeEstimator.estimate(DummyString("ab")))
@@ -81,40 +72,15 @@
     expectResult(96)(SizeEstimator.estimate(new Array[Double](10)))
     expectResult(4016)(SizeEstimator.estimate(new Array[Int](1000)))
     expectResult(8016)(SizeEstimator.estimate(new Array[Long](1000)))
-=======
-    assert(SizeEstimator.estimate(DummyString("")) === 40)
-    assert(SizeEstimator.estimate(DummyString("a")) === 48)
-    assert(SizeEstimator.estimate(DummyString("ab")) === 48)
-    assert(SizeEstimator.estimate(DummyString("abcdefgh")) === 56)
-  }
-
-  test("primitive arrays") {
-    assert(SizeEstimator.estimate(new Array[Byte](10)) === 32)
-    assert(SizeEstimator.estimate(new Array[Char](10)) === 40)
-    assert(SizeEstimator.estimate(new Array[Short](10)) === 40)
-    assert(SizeEstimator.estimate(new Array[Int](10)) === 56)
-    assert(SizeEstimator.estimate(new Array[Long](10)) === 96)
-    assert(SizeEstimator.estimate(new Array[Float](10)) === 56)
-    assert(SizeEstimator.estimate(new Array[Double](10)) === 96)
-    assert(SizeEstimator.estimate(new Array[Int](1000)) === 4016)
-    assert(SizeEstimator.estimate(new Array[Long](1000)) === 8016)
->>>>>>> 6d60fe57
   }
 
   test("object arrays") {
     // Arrays containing nulls should just have one pointer per element
-<<<<<<< HEAD
     expectResult(56)(SizeEstimator.estimate(new Array[String](10)))
     expectResult(56)(SizeEstimator.estimate(new Array[AnyRef](10)))
-=======
-    assert(SizeEstimator.estimate(new Array[String](10)) === 56)
-    assert(SizeEstimator.estimate(new Array[AnyRef](10)) === 56)
->>>>>>> 6d60fe57
-
     // For object arrays with non-null elements, each object should take one pointer plus
     // however many bytes that class takes. (Note that Array.fill calls the code in its
     // second parameter separately for each object, so we get distinct objects.)
-<<<<<<< HEAD
     expectResult(216)(SizeEstimator.estimate(Array.fill(10)(new DummyClass1)))
     expectResult(216)(SizeEstimator.estimate(Array.fill(10)(new DummyClass2)))
     expectResult(296)(SizeEstimator.estimate(Array.fill(10)(new DummyClass3)))
@@ -127,20 +93,6 @@
     val d1 = new DummyClass1
     expectResult(72)(SizeEstimator.estimate(Array.fill(10)(d1))) // 10 pointers plus 8-byte object
     expectResult(432)(SizeEstimator.estimate(Array.fill(100)(d1))) // 100 pointers plus 8-byte object
-=======
-    assert(SizeEstimator.estimate(Array.fill(10)(new DummyClass1)) === 216)
-    assert(SizeEstimator.estimate(Array.fill(10)(new DummyClass2)) === 216)
-    assert(SizeEstimator.estimate(Array.fill(10)(new DummyClass3)) === 296)
-    assert(SizeEstimator.estimate(Array(new DummyClass1, new DummyClass2)) === 56)
-
-    // Past size 100, our samples 100 elements, but we should still get the right size.
-    assert(SizeEstimator.estimate(Array.fill(1000)(new DummyClass3)) === 28016)
-
-    // If an array contains the *same* element many times, we should only count it once.
-    val d1 = new DummyClass1
-    assert(SizeEstimator.estimate(Array.fill(10)(d1)) === 72) // 10 pointers plus 8-byte object
-    assert(SizeEstimator.estimate(Array.fill(100)(d1)) === 432) // 100 pointers plus 8-byte object
->>>>>>> 6d60fe57
 
     // Same thing with huge array containing the same element many times. Note that this won't
     // return exactly 4032 because it can't tell that *all* the elements will equal the first
@@ -158,18 +110,10 @@
     val initialize = PrivateMethod[Unit]('initialize)
     SizeEstimator invokePrivate initialize()
 
-<<<<<<< HEAD
     expectResult(40)(SizeEstimator.estimate(DummyString("")))
     expectResult(48)(SizeEstimator.estimate(DummyString("a")))
     expectResult(48)(SizeEstimator.estimate(DummyString("ab")))
     expectResult(56)(SizeEstimator.estimate(DummyString("abcdefgh")))
-=======
-    assert(SizeEstimator.estimate(DummyString("")) === 40)
-    assert(SizeEstimator.estimate(DummyString("a")) === 48)
-    assert(SizeEstimator.estimate(DummyString("ab")) === 48)
-    assert(SizeEstimator.estimate(DummyString("abcdefgh")) === 56)
->>>>>>> 6d60fe57
-
     resetOrClear("os.arch", arch)
   }
 
@@ -182,17 +126,10 @@
     val initialize = PrivateMethod[Unit]('initialize)
     SizeEstimator invokePrivate initialize()
 
-<<<<<<< HEAD
     expectResult(56)(SizeEstimator.estimate(DummyString("")))
     expectResult(64)(SizeEstimator.estimate(DummyString("a")))
     expectResult(64)(SizeEstimator.estimate(DummyString("ab")))
     expectResult(72)(SizeEstimator.estimate(DummyString("abcdefgh")))
-=======
-    assert(SizeEstimator.estimate(DummyString("")) === 56)
-    assert(SizeEstimator.estimate(DummyString("a")) === 64)
-    assert(SizeEstimator.estimate(DummyString("ab")) === 64)
-    assert(SizeEstimator.estimate(DummyString("abcdefgh")) === 72)
->>>>>>> 6d60fe57
 
     resetOrClear("os.arch", arch)
     resetOrClear("spark.test.useCompressedOops", oops)
